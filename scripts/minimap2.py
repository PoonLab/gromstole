--- conflicted
+++ resolved
@@ -354,31 +354,7 @@
 
     args = parser.parse_args()
 
-<<<<<<< HEAD
-if __name__ == '__main__':
-    args = parse_args()
-
-    mm2 = minimap2(args.fq1, args.fq2, ref=args.ref, nthread=args.thread, path=args.path)
-    locator = SC2Locator(ref_file=args.ref)
-    res, coverage = parse_mm2(mm2, locator, paired=args.fq2 is not None, stop=args.limit)
-    counts = get_frequencies(res, coverage)
-
-    outfile = open(make_filename(args.outdir, args.prefix, ".mapped.csv"), 'w')
-    outfile.write("position,label,mutation,frequency,coverage\n")
-    for pos, mutations in counts.items():
-        denom = coverage[pos]
-        for mut, freq in mutations.items():
-            outfile.write('{},{},{},{},{}\n'.format(
-                pos, mut, freq['label'], freq['count'], denom))
-    outfile.close()
-
-    with open(make_filename(args.outdir, args.prefix, ".coverage.csv"), 'w') as covfile:
-        covfile.write('position,coverage\n')
-        for pos, count in coverage.items():
-            covfile.write('{},{}\n'.format(pos, count))
-=======
     outfile = make_filename(args.outdir, args.prefix, "mapped.csv")
     covfile = make_filename(args.outdir, args.prefix, "coverage.csv")
     process(args.fq1, args.fq2, ref=args.ref, nthread=args.nthread, binpath=args.binpath,
-            limit=args.limit, outfile=outfile, covfile=covfile)
->>>>>>> 53f41d89
+            limit=args.limit, outfile=outfile, covfile=covfile)