--- conflicted
+++ resolved
@@ -33,19 +33,11 @@
 }
 
 # coverage
-<<<<<<< HEAD
 res <- 150
 png(file="coverage.png", width=6*res, height=6*res, res=res)
 par(mfrow=c(2,1), mar=c(5,5,2,1))
 for (i in 1:length(results)) {
   df <- results[[i]]
-=======
-res <- 300
-png(file="~/Desktop/coverage.png", width=11*res, height=8*res, res=res)
-par(mfrow=c(3,2), mar=c(5,5,2,1))
-for (i in 1:length(coverage)) {
-  df <- coverage[[i]]
->>>>>>> 1ad1f018
   df[,1] <- df[,1] + 1  # shift from zero-index
   df[,2][df[,2]==0] <- 0.1
   
@@ -88,15 +80,15 @@
            'aa:orf8:R52I', 'aa:orf8:Y73C', 'aa:N:D3H', 'aa:N:D3V', 'aa:N:D3E', 
            'aa:N:R203K', 'aa:N:G204R', 'aa:N:S235F', 'del:28271:1')
 
-<<<<<<< HEAD
-par(mfrow=c(2,2), mar=c(5,5,2,1))
-for (df in results) {
-  temp <- df[df$coverage > 100, ]
-  foo <- temp[is.element(temp$mutation, delta),]
-  if (nrow(foo) == 0) { next }
-  barplot(foo$frequency, horiz=T, names.arg=foo$mutation, las=1, xlim=c(0,1))
-}
-=======
+
+#par(mfrow=c(2,2), mar=c(5,5,2,1))
+#for (df in results) {
+#  temp <- df[df$coverage > 100, ]
+#  foo <- temp[is.element(temp$mutation, delta),]
+#  if (nrow(foo) == 0) { next }
+#  barplot(foo$frequency, horiz=T, names.arg=foo$mutation, las=1, xlim=c(0,1))
+#}
+
 pal <- rev(hcl.colors(n=8))
 # assume a maximum of 500,000
 pal.idx <- exp(seq(0, log(5e5), length.out=8))
@@ -120,7 +112,6 @@
   names(freq) <- names(idx)
   count <- temp$coverage[idx]
   count[is.na(count)] <- 0
->>>>>>> 1ad1f018
 
   barplot(freq, horiz=T, las=1, xlim=c(0,1), cex.names=0.75,
           col=pal[as.integer(cut(count, breaks=pal.idx))],
